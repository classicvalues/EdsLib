--- conflicted
+++ resolved
@@ -65,31 +65,6 @@
   -- This just records the first/initial occurrence of this checksum
   if (not output.checksum_table[checksum]) then
     output.checksum_table[checksum] = struct_name
-<<<<<<< HEAD
-    -- Note that the XML allows one to specify a container/interface with no members.
-    -- but C language generally frowns upon structs with no members.  So this check is
-    -- in place to avoid generating such code.
-    if (#node.decode_sequence > 0) then
-      output:add_documentation(string.format("Structure definition for %s \'%s\'", node.entity_type, node:get_qualified_name()),
-        "Data definition signature " .. checksum)
-      output:write(string.format("%s /* %s */", struct_name, SEDS.to_safe_identifier(node:get_qualified_name())))
-      output:start_group("{")
-      for idx,ref in ipairs(node.decode_sequence) do
-        local c_name = ref.type:get_flattened_name()
-        -- If the entry refers to a base type, then use a buffer instead of a direct instance here,
-        -- but only if the derivatives actually do extend the type (i.e. add fields).
-        if (ref.name and ref.type.max_size and ref.type.max_size.bits > ref.type.resolved_size.bits) then
-          c_name = c_name .. "_Buffer"
-        end
-        if (ref.entry) then
-          output:add_documentation(ref.entry.attributes.shortdescription, ref.entry.longdescription)
-        end
-        output:write(string.format("%-50s %-30s /* %-3d bits/%-3d bytes */",
-          c_name .. "_t",
-          (ref.name or ref.type.name) .. ";",
-          ref.type.resolved_size.bits,
-          ref.type.resolved_size.bytes))
-=======
   end
 
   -- Note that the XML allows one to specify a container/interface with no members.
@@ -102,12 +77,13 @@
     output:start_group("{")
     for idx,ref in ipairs(node.decode_sequence) do
       local c_name = ref.type:get_flattened_name()
-      if (ref.name and ref.type.max_size) then
+      -- If the entry refers to a base type, then use a buffer instead of a direct instance here,
+      -- but only if the derivatives actually do extend the type (i.e. add fields).
+      if (ref.name and ref.type.max_size and ref.type.max_size.bits > ref.type.resolved_size.bits) then
         c_name = c_name .. "_Buffer"
       end
       if (ref.entry) then
         output:add_documentation(ref.entry.attributes.shortdescription, ref.entry.longdescription)
->>>>>>> 5f71f380
       end
       output:write(string.format("%-50s %-30s /* %-3d bits/%-3d bytes */",
         c_name .. "_t",
